/**
 * RFID Access Control Single
 *
 * This project implements a single stand-alone RFID access control
 * system that can operate independently of a host computer or any
 * other device. It uses either an ID-12 RFID reader module from ID
 * Innovations or an RDM630 RFID reader module from Seeed Studio to
 * scan for 125KHz RFID tags, and when a recognised tag is identified
 * it toggles an output for a configurable duration, typically 2
 * seconds. The output can then be used to control a relay to trip an
 * electric striker plate to release a door lock.
 *
 * Because this project is intended to provide a minimal working system
 * it does not have any provision for database updates to be managed
 * externally from a host, so updates to the accepted cards must be
 * made by changing the values in the code, recompiling the program,
 * and re-uploading it to the Arduino. It does however report card
 * readings (both successful and unsuccessful) via the serial
 * connection so you can monitor the system using a connected computer.
 *
 * Some of this code was inspired by Tom Igoe's excellent RFID tutorial
 * which is detailed on his blog at:
 *   http://www.tigoe.net/pcomp/code/category/PHP/347
 * And also from the ID-12 example code on the Arduino Playground at:
 *   http://www.arduino.cc/playground/Code/ID12
 *
 * Copyright Jonathan Oxer <jon@oxer.com.au>
 * http://www.practicalarduino.com/projects/medium/rfid-access-control
 */

<<<<<<< HEAD
// Set up the serial connection to the RFID reader module. In order to
// keep the Arduino TX and RX pins free for communication with a host,
// the sketch uses the SoftwareSerial library to implement serial
// communications on other pins.
#include <SoftwareSerial.h>

// The RFID module's TX pin needs to be connected to the Arduino. Module
=======
// Set up the serial connection to the RFID reader module. The module's
// TX pin needs to be connected to RX (pin 4) on the Arduino. Module
>>>>>>> 1d6c42ae
// RX doesn't need to be connected to anything since we won't send
// commands to it, but SoftwareSerial requires us to define a pin for
// TX anyway so you can either connect module RX to Arduino TX or just
// leave them disconnected.
<<<<<<< HEAD

// If you have built the circuit exactly as described in Practical
// Arduino, use pins D2 / D3:
#define rxPin 2
#define txPin 3
// If you are using the Freetronics RFID Lock Shield, use pins D4 / D5:
/* #define rxPin 4 */
/* #define txPin 5 */
=======
#include <SoftwareSerial.h>
#define rxPin 4
#define txPin 5
>>>>>>> 1d6c42ae

// Create a software serial object for the connection to the RFID module
SoftwareSerial rfid = SoftwareSerial( rxPin, txPin );

<<<<<<< HEAD
// Set up outputs for the strike plate and status LEDs.
// If you have built the circuit exactly as described in Practical
// Arduino, use pins D12 and D13:
#define strikePlate 12
#define ledPin 13
// If you are using the Freetronics RFID Lock Shield, use pins D6 / D7:
/* #define strikePlate 6 */
/* #define ledPin 7 */

// Specify how long the strike plate should be held open:
#define unlockSeconds 2
=======
// Set up outputs
#define strikePlate 12  // Output pin connected to door lock
#define ledPin 13        // LED status output
#define unlockSeconds 2  // Seconds to hold door lock open
>>>>>>> 1d6c42ae

// The tag database consists of two parts. The first part is an array of
// tag values with each tag taking up 5 bytes. The second is a list of
// names with one name for each tag (ie: group of 5 bytes).
char* allowedTags[] = {
  "0104F5B523",         // Tag 1
  "04146E8BDD",         // Tag 2
  "0413BBBF23",         // Tag 3
};

// List of names to associate with the matching tag IDs
char* tagName[] = {
  "Jonathan Oxer",      // Tag 1
  "Hugh Blemings",      // Tag 2
  "Dexter D Dog",       // Tag 3
};

// Check the number of tags defined
int numberOfTags = sizeof(allowedTags)/sizeof(allowedTags[0]);

int incomingByte = 0;    // To store incoming serial data

/**
 * Setup
 */
void setup() {
  pinMode(ledPin, OUTPUT);
  digitalWrite(ledPin, LOW);
  pinMode(strikePlate, OUTPUT);
  digitalWrite(strikePlate, LOW);

  Serial.begin(38400);   // Serial port for connection to host
  rfid.begin(9600);      // Serial port for connection to RFID module

  Serial.println("RFID reader starting up");
}

/**
 * Loop
 */
void loop() {
  byte i         = 0;
  byte val       = 0;
  byte checksum  = 0;
  byte bytesRead = 0;
  byte tempByte  = 0;
  byte tagBytes[6];    // "Unique" tags are only 5 bytes but we need an extra byte for the checksum
  char tagValue[10];

  // Read from the RFID module. Because this connection uses SoftwareSerial
  // there is no equivalent to the Serial.available() function, so at this
  // point the program blocks while waiting for a value from the module
  if((val = rfid.read()) == 2) {        // Check for header
    bytesRead = 0;
    while (bytesRead < 12) {            // Read 10 digit code + 2 digit checksum
      val = rfid.read();

      // Append the first 10 bytes (0 to 9) to the raw tag value
      if (bytesRead < 10)
      {
        tagValue[bytesRead] = val;
      }

      // Check if this is a header or stop byte before the 10 digit reading is complete
      if((val == 0x0D)||(val == 0x0A)||(val == 0x03)||(val == 0x02)) {
        break;                          // Stop reading
      }

      // Ascii/Hex conversion:
      if ((val >= '0') && (val <= '9')) {
        val = val - '0';
      }
      else if ((val >= 'A') && (val <= 'F')) {
        val = 10 + val - 'A';
      }

      // Every two hex-digits, add a byte to the code:
      if (bytesRead & 1 == 1) {
        // Make space for this hex-digit by shifting the previous digit 4 bits to the left
        tagBytes[bytesRead >> 1] = (val | (tempByte << 4));

        if (bytesRead >> 1 != 5) {                // If we're at the checksum byte,
          checksum ^= tagBytes[bytesRead >> 1];   // Calculate the checksum... (XOR)
        };
      } else {
        tempByte = val;                           // Store the first hex digit first
      };

      bytesRead++;                                // Ready to read next digit
    }

    // Send the result to the host connected via USB
    if (bytesRead == 12) {                        // 12 digit read is complete
      tagValue[10] = '\0';                        // Null-terminate the string

      Serial.print("Tag read: ");
      for (i=0; i<5; i++) {
        // Add a leading 0 to pad out values below 16
        if (tagBytes[i] < 16) {
          Serial.print("0");
        }
        Serial.print(tagBytes[i], HEX);
      }
      Serial.println();

      Serial.print("Checksum: ");
      Serial.print(tagBytes[5], HEX);
      Serial.println(tagBytes[5] == checksum ? " -- passed." : " -- error.");

      // Show the raw tag value
      //Serial.print("VALUE: ");
      //Serial.println(tagValue);

      // Search the tag database for this particular tag
      int tagId = findTag( tagValue );

      // Only fire the strike plate if this tag was found in the database
      if( tagId > 0 )
      {
        Serial.print("Authorized tag ID ");
        Serial.print(tagId);
        Serial.print(": unlocking for ");
        Serial.println(tagName[tagId - 1]);   // Get the name for this tag from the database
        unlock();                             // Fire the strike plate to open the lock
      } else {
        Serial.println("Tag not authorized");
      }
      Serial.println();     // Blank separator line in output
    }

    bytesRead = 0;
  }
}

/**
 * Fire the relay to activate the strike plate for the configured
 * number of seconds.
 */
void unlock() {
  digitalWrite(ledPin, HIGH);
  digitalWrite(strikePlate, HIGH);
  delay(unlockSeconds * 1000);
  digitalWrite(strikePlate, LOW);
  digitalWrite(ledPin, LOW);
}

/**
 * Search for a specific tag in the database
 */
int findTag( char tagValue[10] ) {
  for (int thisCard = 0; thisCard < numberOfTags; thisCard++) {
    // Check if the tag value matches this row in the tag database
    if(strcmp(tagValue, allowedTags[thisCard]) == 0)
    {
      // The row in the database starts at 0, so add 1 to the result so
      // that the card ID starts from 1 instead (0 represents "no match")
      return(thisCard + 1);
    }
  }
  // If we don't find the tag return a tag ID of 0 to show there was no match
  return(0);
}<|MERGE_RESOLUTION|>--- conflicted
+++ resolved
@@ -28,7 +28,6 @@
  * http://www.practicalarduino.com/projects/medium/rfid-access-control
  */
 
-<<<<<<< HEAD
 // Set up the serial connection to the RFID reader module. In order to
 // keep the Arduino TX and RX pins free for communication with a host,
 // the sketch uses the SoftwareSerial library to implement serial
@@ -36,15 +35,10 @@
 #include <SoftwareSerial.h>
 
 // The RFID module's TX pin needs to be connected to the Arduino. Module
-=======
-// Set up the serial connection to the RFID reader module. The module's
-// TX pin needs to be connected to RX (pin 4) on the Arduino. Module
->>>>>>> 1d6c42ae
 // RX doesn't need to be connected to anything since we won't send
 // commands to it, but SoftwareSerial requires us to define a pin for
 // TX anyway so you can either connect module RX to Arduino TX or just
 // leave them disconnected.
-<<<<<<< HEAD
 
 // If you have built the circuit exactly as described in Practical
 // Arduino, use pins D2 / D3:
@@ -53,16 +47,10 @@
 // If you are using the Freetronics RFID Lock Shield, use pins D4 / D5:
 /* #define rxPin 4 */
 /* #define txPin 5 */
-=======
-#include <SoftwareSerial.h>
-#define rxPin 4
-#define txPin 5
->>>>>>> 1d6c42ae
 
 // Create a software serial object for the connection to the RFID module
 SoftwareSerial rfid = SoftwareSerial( rxPin, txPin );
 
-<<<<<<< HEAD
 // Set up outputs for the strike plate and status LEDs.
 // If you have built the circuit exactly as described in Practical
 // Arduino, use pins D12 and D13:
@@ -72,14 +60,8 @@
 /* #define strikePlate 6 */
 /* #define ledPin 7 */
 
-// Specify how long the strike plate should be held open:
+// Specify how long the strike plate should be held open.
 #define unlockSeconds 2
-=======
-// Set up outputs
-#define strikePlate 12  // Output pin connected to door lock
-#define ledPin 13        // LED status output
-#define unlockSeconds 2  // Seconds to hold door lock open
->>>>>>> 1d6c42ae
 
 // The tag database consists of two parts. The first part is an array of
 // tag values with each tag taking up 5 bytes. The second is a list of
